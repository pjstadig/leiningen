(ns leiningen.core
  (:use [clojure.contrib.find-namespaces :only [find-namespaces-on-classpath]]
        [clojure.string :only [split]]
        [clojure.walk :only [walk]])
  (:import [java.io File])
  (:gen-class))

(def project nil)

(defn- unquote-project [args]
  (walk (fn [item]
          (cond (and (seq? item) (= `unquote (first item))) (second item)
                (symbol? item) (list 'quote item)
                :else (unquote-project item)))
        identity
        args))

(defmacro defproject [project-name version & args]
  ;; This is necessary since we must allow defproject to be eval'd in
  ;; any namespace due to load-file; we can't just create a var with
  ;; def or we would not have access to it once load-file returned.
  `(do
     (let [m# (apply hash-map ~(cons 'list (unquote-project args)))
           root# ~(.getParent (File. *file*))]
       (alter-var-root #'project
                       (fn [_#] (assoc m#
                                  :name ~(name project-name)
                                  :group ~(or (namespace project-name)
                                              (name project-name))
                                  :version ~version
                                  :compile-path (or (:compile-path m#)
                                                    (str root# "/classes"))
                                  :source-path (or (:source-path m#)
                                                   (str root# "/src"))
                                  :library-path (or (:library-path m#)
                                                    (str root# "/lib"))
                                  :test-path (or (:test-path m#)
                                                 (str root# "/test"))
                                  :resources-path (or (:resources-path m#)
                                                      (str root# "/resources"))
                                  :test-resources-path
                                  (or (:test-resources-path m#)
                                      (str root# "/test-resources"))
                                  :jar-dir (or (:jar-dir m#) root#)
                                  :root root#))))
     (def ~(symbol (name project-name)) project)))

(defn abort [msg]
  (println msg)
  (System/exit 1))

(defn read-project
  ([file]
     (try
      (load-file file)
      project
      (catch java.io.FileNotFoundException _
        (abort "No project.clj found in this directory."))))
  ([] (read-project "project.clj")))

(def aliases (atom {"--help" "help" "-h" "help" "-?" "help" "-v" "version"
                    "--version" "version" "überjar" "uberjar"
                    "int" "interactive"}))

(defn task-not-found [& _]
  (abort "That's not a task. Use \"lein help\" to list all tasks."))

(defn resolve-task
  ([task not-found]
     (let [task-ns (symbol (str "leiningen." task))
           task (symbol task)]
       (try
         (when-not (find-ns task-ns)
           (require task-ns))
         (or (ns-resolve task-ns task)
             not-found)
         (catch java.io.FileNotFoundException e
           not-found))))
  ([task] (resolve-task task #'task-not-found)))

(defn- hook-namespaces [project]
  (sort (or (:hooks project)
            (and (:implicit-hooks project)
                 (filter #(re-find #"^leiningen\.hooks\." (name %))
                         (find-namespaces-on-classpath))))))

(defn- load-hooks [project]
  (try (doseq [n (hook-namespaces project)]
         (require n))
       (catch Exception e
         (when-not (empty? (.list (File. "lib")))
           (println "Warning: problem requiring hooks:" (.getMessage e))
           (println "...continuing without hooks completely loaded.")))))

(defn ns->path [n]
  (str (.. (str n)
           (replace \- \_)
           (replace \. \/))
       ".clj"))

(defn path->ns [path]
  (.. (.replaceAll path "\\.clj" "")
      (replace \_ \-)
      (replace \/ \.)))

<<<<<<< HEAD
(defn arglists [task-name not-found]
  (:arglists (meta (resolve-task task-name not-found))))

(defn project-needed [task-name not-found]
  (some #{'project} (map first (arglists task-name not-found))))

(defn matching-arity [task-name project args not-found]
  (let [arg-count (if (project-needed task-name not-found)
                    (inc (count args))
                    (count args))]
    (some (fn [defined-args]
            (if (= '& (last (butlast defined-args)))
              (>= arg-count (- (count defined-args) 2))
              (= arg-count (count defined-args))))
      (arglists task-name not-found))))

(defn apply-task [task-name project args not-found]
  (let [task (resolve-task task-name not-found)]
    (if (matching-arity task-name project args not-found)
      (if (project-needed task-name not-found)
        (apply task project args)
        (apply task args))
      (not-found))))
=======
(def arg-separator ",")
(defn ends-in-separator [s]
  (re-matches (re-pattern (str ".*" arg-separator)) s))

(defn make-groups [args]
  (if (some ends-in-separator args)
    (remove #(= [arg-separator] %)
      (partition-by #(= arg-separator %)
        (flatten
          (map (fn [arg]
                 (if (ends-in-separator arg)
                   [(apply str (butlast arg)) arg-separator]
                   arg))
               args))))
    [args]))
>>>>>>> 18799f28

(defn -main
  ([& [task-name & args]]
     (let [task-name (or (@aliases task-name) task-name "help")
           project (if (project-needed task-name task-not-found) (read-project))
           compile-path (:compile-path project)]
       (when compile-path (.mkdirs (File. compile-path)))
       (binding [*compile-path* compile-path]
         (when project
           (load-hooks project))
         (let [value (apply-task task-name project args task-not-found)]
           (when (integer? value)
             (System/exit value))))))
  ([]
    (let [arg-groups (make-groups *command-line-args*)]
      (dorun (map
               (fn [arg-group] (apply -main (or arg-group ["help"])))
               arg-groups)))))<|MERGE_RESOLUTION|>--- conflicted
+++ resolved
@@ -103,7 +103,6 @@
       (replace \_ \-)
       (replace \/ \.)))
 
-<<<<<<< HEAD
 (defn arglists [task-name not-found]
   (:arglists (meta (resolve-task task-name not-found))))
 
@@ -127,7 +126,7 @@
         (apply task project args)
         (apply task args))
       (not-found))))
-=======
+
 (def arg-separator ",")
 (defn ends-in-separator [s]
   (re-matches (re-pattern (str ".*" arg-separator)) s))
@@ -143,7 +142,6 @@
                    arg))
                args))))
     [args]))
->>>>>>> 18799f28
 
 (defn -main
   ([& [task-name & args]]
