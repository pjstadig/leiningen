--- conflicted
+++ resolved
@@ -5,12 +5,8 @@
         [clojure.java.io :only [file copy]]
         [clojure.contrib.zip-filter.xml :only [xml-> tag=]]
         [leiningen.clean :only [clean]]
-<<<<<<< HEAD
         [leiningen.jar :only [get-jar-filename get-default-uberjar-name jar]])
-=======
         [leiningen.deps :only [deps]]
-        [leiningen.jar :only [get-default-jar-name get-jar-filename jar]])
->>>>>>> e4bb204c
   (:import [java.util.zip ZipFile ZipOutputStream ZipEntry]
            [java.io File FileOutputStream PrintWriter]))
 
@@ -63,9 +59,8 @@
   "Create a jar like the jar task, but including the contents of each of
 the dependency jars. Suitable for standalone distribution."
   ([project uberjar-name]
-     (clean project)
-     (deps project)
-     (jar project)
+     (doto project
+       clean deps jar)
      (let [standalone-filename (get-jar-filename project uberjar-name)]
        (with-open [out (-> standalone-filename
                            (FileOutputStream.)
