--- conflicted
+++ resolved
@@ -19,23 +19,6 @@
   (let [options (apply hash-map options)]
     (zipmap (map keyword (keys options)) (vals options))))
 
-<<<<<<< HEAD
-(defn make-target-repo [repo-url auth-options]
-  (let [repo (make-repository ["remote repository" repo-url])]
-    (when-let [auth (make-auth repo-url auth-options)]
-=======
-(defn make-auth [url options]
-  (let [auth (Authentication.)
-        user-options (when-let [user-opts (resolve 'user/leiningen-auth)]
-                       (get @user-opts url))
-        {:keys [username password passphrase
-                private-key]} (merge user-options options)]
-    (when username (.setUserName auth username))
-    (when password (.setPassword auth password))
-    (when passphrase (.setPassphrase auth passphrase))
-    (when private-key (.setPrivateKey auth private-key))
-    auth))
-
 (defn make-target-repo [project options]
   (let [deploy-opts (merge (:deploy-to project) options)
         repo-url (if (snapshot? project)
@@ -43,7 +26,6 @@
                    (:releases deploy-opts))
         repo (make-repository ["remote repository" repo-url])]
     (when-let [auth (make-auth repo-url options)]
->>>>>>> de46c165
       (.addAuthentication repo auth))
     repo))
 
