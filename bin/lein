--- conflicted
+++ resolved
@@ -59,13 +59,13 @@
 done
 
 if [ "$1" = "repl" ]; then
-<<<<<<< HEAD
-    # TODO: use rlwrap if present
-    java -cp "src/:classes/:$CLASSPATH" clojure.main
-=======
     RLWRAP=$(which rlwrap)
-    $RLWRAP java -cp "$CLASSPATH" clojure.main
->>>>>>> 01860b31
+    # Can't use/don't need rlwrap in eshell
+    if [ -x $RLWRAP -a ! $TERM = "dumb" ]; then
+        $RLWRAP java -cp "src/:classes/:$CLASSPATH" clojure.main
+    else
+        java -cp "src/:classes/:$CLASSPATH" clojure.main
+    fi
 elif [ "$1" = "self-install" ]; then
     echo "Downloading Leiningen now..."
     mkdir -p `dirname "$LEIN_JAR"`
